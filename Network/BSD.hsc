--- conflicted
+++ resolved
@@ -96,38 +96,24 @@
 #endif
 import Network.Socket
 
-<<<<<<< HEAD
-import Control.Concurrent 	( MVar, newMVar, withMVar )
+import Control.Concurrent (MVar, newMVar, withMVar)
 import Control.Exception (catch)
-import Foreign.C.Error ( throwErrnoIfMinus1, throwErrnoIfMinus1_ )
-import Foreign.C.String ( CString, peekCString, peekCStringLen, withCString )
+import Foreign.C.Error (throwErrnoIfMinus1, throwErrnoIfMinus1_)
+import Foreign.C.String (CString, peekCString, peekCStringLen, withCString)
 import Foreign.C.Types ( CChar, CShort )
 #if __GLASGOW_HASKELL__ >= 703
 import Foreign.C.Types ( CInt(..), CULong(..), CSize(..) )
 #else
 import Foreign.C.Types ( CInt, CULong, CSize )
 #endif
-import Foreign.Ptr ( Ptr, nullPtr )
-import Foreign.Storable ( Storable(..) )
-import Foreign.Marshal.Array ( allocaArray0, peekArray0 )
-import Foreign.Marshal.Utils ( with, fromBool )
-import Data.Typeable
-import Prelude hiding (catch)
-import System.IO.Error (ioeSetErrorString, mkIOError)
-import System.IO.Unsafe ( unsafePerformIO )
-=======
-import Control.Concurrent (MVar, newMVar, withMVar)
-import Foreign.C.Error (throwErrnoIfMinus1, throwErrnoIfMinus1_)
-import Foreign.C.String (CString, peekCString, peekCStringLen, withCString)
-import Foreign.C.Types (CInt, CULong, CChar, CSize, CShort)
 import Foreign.Ptr (Ptr, nullPtr)
 import Foreign.Storable (Storable(..))
 import Foreign.Marshal.Array (allocaArray0, peekArray0)
 import Foreign.Marshal.Utils (with, fromBool)
 import Data.Typeable
-import System.IO.Error
+import Prelude hiding (catch)
+import System.IO.Error (ioeSetErrorString, mkIOError)
 import System.IO.Unsafe (unsafePerformIO)
->>>>>>> ca025e02
 
 #ifdef __GLASGOW_HASKELL__
 # if __GLASGOW_HASKELL__ >= 611
@@ -160,21 +146,11 @@
 
 data ServiceEntry  = 
   ServiceEntry  {
-<<<<<<< HEAD
      serviceName     :: ServiceName,	-- Official Name
      serviceAliases  :: [ServiceName],	-- aliases
      servicePort     :: PortNumber,	-- Port Number  ( network byte order )
      serviceProtocol :: ProtocolName	-- Protocol
   } deriving (Show, Typeable)
-=======
-     serviceName     :: ServiceName,    -- Official Name
-     serviceAliases  :: [ServiceName],  -- aliases
-     servicePort     :: PortNumber,     -- Port Number  ( network byte order )
-     serviceProtocol :: ProtocolName    -- Protocol
-  } deriving (Show)
-
-INSTANCE_TYPEABLE0(ServiceEntry,serviceEntryTc,"ServiceEntry")
->>>>>>> ca025e02
 
 instance Storable ServiceEntry where
    sizeOf    _ = #const sizeof(struct servent)
@@ -273,19 +249,10 @@
 
 data ProtocolEntry = 
   ProtocolEntry  {
-<<<<<<< HEAD
      protoName    :: ProtocolName,	-- Official Name
      protoAliases :: [ProtocolName],	-- aliases
      protoNumber  :: ProtocolNumber	-- Protocol Number
   } deriving (Read, Show, Typeable)
-=======
-     protoName    :: ProtocolName,      -- Official Name
-     protoAliases :: [ProtocolName],    -- aliases
-     protoNumber  :: ProtocolNumber     -- Protocol Number
-  } deriving (Read, Show)
-
-INSTANCE_TYPEABLE0(ProtocolEntry,protocolEntryTc,"ProtocolEntry")
->>>>>>> ca025e02
 
 instance Storable ProtocolEntry where
    sizeOf    _ = #const sizeof(struct protoent)
@@ -369,21 +336,11 @@
 
 data HostEntry = 
   HostEntry  {
-<<<<<<< HEAD
      hostName      :: HostName,  	-- Official Name
      hostAliases   :: [HostName],	-- aliases
      hostFamily    :: Family,	        -- Host Type (currently AF_INET)
      hostAddresses :: [HostAddress]	-- Set of Network Addresses  (in network byte order)
   } deriving (Read, Show, Typeable)
-=======
-     hostName      :: HostName,         -- Official Name
-     hostAliases   :: [HostName],       -- aliases
-     hostFamily    :: Family,           -- Host Type (currently AF_INET)
-     hostAddresses :: [HostAddress]     -- Set of Network Addresses  (in network byte order)
-  } deriving (Read, Show)
-
-INSTANCE_TYPEABLE0(HostEntry,hostEntryTc,"hostEntry")
->>>>>>> ca025e02
 
 instance Storable HostEntry where
    sizeOf    _ = #const sizeof(struct hostent)
@@ -486,21 +443,11 @@
 
 data NetworkEntry =
   NetworkEntry {
-<<<<<<< HEAD
      networkName	:: NetworkName,   -- official name
      networkAliases	:: [NetworkName], -- aliases
      networkFamily	:: Family,	   -- type
      networkAddress	:: NetworkAddr
    } deriving (Read, Show, Typeable)
-=======
-     networkName        :: NetworkName,   -- official name
-     networkAliases     :: [NetworkName], -- aliases
-     networkFamily      :: Family,         -- type
-     networkAddress     :: NetworkAddr
-   } deriving (Read, Show)
-
-INSTANCE_TYPEABLE0(NetworkEntry,networkEntryTc,"NetworkEntry")
->>>>>>> ca025e02
 
 instance Storable NetworkEntry where
    sizeOf    _ = #const sizeof(struct hostent)
