{-# LANGUAGE CPP #-}
-----------------------------------------------------------------------------
-- |
-- Module      :  Network.Socket
-- Copyright   :  (c) The University of Glasgow 2001
-- License     :  BSD-style (see the file libraries/network/LICENSE)
-- 
-- Maintainer  :  libraries@haskell.org
-- Stability   :  provisional
-- Portability :  portable
--
-- The "Network.Socket" module is for when you want full control over
-- sockets.  Essentially the entire C socket API is exposed through
-- this module; in general the operations follow the behaviour of the C
-- functions of the same name (consult your favourite Unix networking book).
--
-- A higher level interface to networking operations is provided
-- through the module "Network".
--
-----------------------------------------------------------------------------

#include "HsNet.h"

-- NOTE: ##, we want this interpreted when compiling the .hs, not by hsc2hs.
##include "Typeable.h"

-- In order to process this file, you need to have CALLCONV defined.

module Network.Socket (
    -- * Types
    Socket(..),		-- instance Eq, Show
    Family(..),		
    SocketType(..),
    SockAddr(..),
    SocketStatus(..),
    HostAddress,
#if defined(IPV6_SOCKET_SUPPORT)
    HostAddress6,
    FlowInfo,
    ScopeID,
#endif
    ShutdownCmd(..),
    ProtocolNumber,
    defaultProtocol,        -- :: ProtocolNumber
    PortNumber(..),
	-- PortNumber is used non-abstractly in Network.BSD.  ToDo: remove
	-- this use and make the type abstract.

    -- * Address operations

    HostName,
    ServiceName,

#if defined(IPV6_SOCKET_SUPPORT)
    AddrInfo(..),

    AddrInfoFlag(..),
    addrInfoFlagImplemented,-- :: AddrInfoFlag -> Bool

    defaultHints,           -- :: AddrInfo

    getAddrInfo,            -- :: Maybe AddrInfo -> Maybe HostName -> Maybe ServiceName -> IO [AddrInfo]

    NameInfoFlag(..),

    getNameInfo,            -- :: [NameInfoFlag] -> Bool -> Bool -> SockAddr -> IO (Maybe HostName, Maybe ServiceName)
#endif

    -- * Socket operations
    socket,		-- :: Family -> SocketType -> ProtocolNumber -> IO Socket 
#if defined(DOMAIN_SOCKET_SUPPORT)
    socketPair,         -- :: Family -> SocketType -> ProtocolNumber -> IO (Socket, Socket)
#endif
    connect,		-- :: Socket -> SockAddr -> IO ()
    bindSocket,		-- :: Socket -> SockAddr -> IO ()
    listen,		-- :: Socket -> Int -> IO ()
    accept,		-- :: Socket -> IO (Socket, SockAddr)
    getPeerName,	-- :: Socket -> IO SockAddr
    getSocketName,	-- :: Socket -> IO SockAddr

#ifdef HAVE_STRUCT_UCRED
	-- get the credentials of our domain socket peer.
    getPeerCred,         -- :: Socket -> IO (CUInt{-pid-}, CUInt{-uid-}, CUInt{-gid-})
#endif

    socketPort,		-- :: Socket -> IO PortNumber

    socketToHandle,	-- :: Socket -> IOMode -> IO Handle

    -- ** Sending and receiving data
    -- $sendrecv
    sendTo,		-- :: Socket -> String -> SockAddr -> IO Int
    sendBufTo,          -- :: Socket -> Ptr a -> Int -> SockAddr -> IO Int

    recvFrom,		-- :: Socket -> Int -> IO (String, Int, SockAddr)
    recvBufFrom,        -- :: Socket -> Ptr a -> Int -> IO (Int, SockAddr)
    
    send,		-- :: Socket -> String -> IO Int
    recv,		-- :: Socket -> Int    -> IO String
    recvLen,            -- :: Socket -> Int    -> IO (String, Int)

    inet_addr,		-- :: String -> IO HostAddress
    inet_ntoa,		-- :: HostAddress -> IO String

    shutdown,		-- :: Socket -> ShutdownCmd -> IO ()
    sClose,		-- :: Socket -> IO ()

    -- ** Predicates on sockets
    sIsConnected,	-- :: Socket -> IO Bool
    sIsBound,		-- :: Socket -> IO Bool
    sIsListening,	-- :: Socket -> IO Bool 
    sIsReadable,	-- :: Socket -> IO Bool
    sIsWritable,	-- :: Socket -> IO Bool

    -- * Socket options
    SocketOption(..),
    getSocketOption,     -- :: Socket -> SocketOption -> IO Int
    setSocketOption,     -- :: Socket -> SocketOption -> Int -> IO ()

    -- * File descriptor transmission
#ifdef DOMAIN_SOCKET_SUPPORT
    sendFd,              -- :: Socket -> CInt -> IO ()
    recvFd,              -- :: Socket -> IO CInt

      -- Note: these two will disappear shortly
    sendAncillary,       -- :: Socket -> Int -> Int -> Int -> Ptr a -> Int -> IO ()
    recvAncillary,       -- :: Socket -> Int -> Int -> IO (Int,Int,Int,Ptr a)

#endif

    -- * Special constants
    aNY_PORT,		-- :: PortNumber
    iNADDR_ANY,		-- :: HostAddress
#if defined(IPV6_SOCKET_SUPPORT)
    iN6ADDR_ANY,	-- :: HostAddress6
#endif
    sOMAXCONN,		-- :: Int
    sOL_SOCKET,         -- :: Int
#ifdef SCM_RIGHTS
    sCM_RIGHTS,         -- :: Int
#endif
    maxListenQueue,	-- :: Int

    -- * Initialisation
    withSocketsDo,	-- :: IO a -> IO a
    
    -- * Very low level operations
     -- in case you ever want to get at the underlying file descriptor..
    fdSocket,           -- :: Socket -> CInt
    mkSocket,           -- :: CInt   -> Family 
    			-- -> SocketType
			-- -> ProtocolNumber
			-- -> SocketStatus
			-- -> IO Socket

    -- * Internal

    -- | The following are exported ONLY for use in the BSD module and
    -- should not be used anywhere else.

    packFamily, unpackFamily,
    packSocketType,
    throwSocketErrorIfMinus1_

) where

#ifdef __HUGS__
import Hugs.Prelude ( IOException(..), IOErrorType(..) )
import Hugs.IO ( openFd )

{-# CFILES cbits/HsNet.c #-}
# if HAVE_STRUCT_MSGHDR_MSG_CONTROL || HAVE_STRUCT_MSGHDR_MSG_ACCRIGHTS
{-# CFILES cbits/ancilData.c #-}
# endif
# if defined(HAVE_WINSOCK_H) && !defined(__CYGWIN__)
{-# CFILES cbits/initWinSock.c cbits/winSockErr.c #-}
# endif
#endif

import Data.Bits
import Data.List (foldl')
import Data.Word ( Word8, Word16, Word32 )
import Foreign.Ptr ( Ptr, castPtr, nullPtr, plusPtr )
import Foreign.Storable ( Storable(..) )
import Foreign.C.Error
import Foreign.C.String ( CString, withCString, peekCString, peekCStringLen, castCharToCChar )
import Foreign.C.Types ( CInt, CUInt, CChar, CSize )
import Foreign.Marshal.Alloc ( alloca, allocaBytes )
import Foreign.Marshal.Array ( peekArray, pokeArray, pokeArray0 )
import Foreign.Marshal.Utils ( maybeWith, with )

import System.IO
import Control.Monad ( liftM, when )
import Data.Ratio ( (%) )

import qualified Control.Exception
import Control.Concurrent.MVar
import Data.Typeable
import System.IO.Error

#ifdef __GLASGOW_HASKELL__
import GHC.Conc		(threadWaitRead, threadWaitWrite)
##if MIN_VERSION_base(4,3,1)
import GHC.Conc		(closeFdWith)
##endif
# if defined(mingw32_HOST_OS)
import GHC.Conc		( asyncDoProc )
import Foreign( FunPtr )
# endif
# if __GLASGOW_HASKELL__ >= 611
import qualified GHC.IO.Device
import GHC.IO.Handle.FD
import GHC.IO.Exception
import GHC.IO
# else
import GHC.IOBase
import GHC.Handle
# endif
import qualified System.Posix.Internals
#else
import System.IO.Unsafe	(unsafePerformIO)
#endif

# if __GLASGOW_HASKELL__ >= 611
import GHC.IO.FD
#endif

import Network.Socket.Internal

-- | Either a host name e.g., @\"haskell.org\"@ or a numeric host
-- address string consisting of a dotted decimal IPv4 address or an
-- IPv6 address e.g., @\"192.168.0.1\"@.
type HostName       = String
type ServiceName    = String

-- ----------------------------------------------------------------------------
-- On Windows, our sockets are not put in non-blocking mode (non-blocking
-- is not supported for regular file descriptors on Windows, and it would
-- be a pain to support it only for sockets).  So there are two cases:
--
--  - the threaded RTS uses safe calls for socket operations to get
--    non-blocking I/O, just like the rest of the I/O library
--
--  - with the non-threaded RTS, only some operations on sockets will be
--    non-blocking.  Reads and writes go through the normal async I/O
--    system.  accept() uses asyncDoProc so is non-blocking.  A handful
--    of others (recvFrom, sendFd, recvFd) will block all threads - if this
--    is a problem, -threaded is the workaround.
--
##if defined(mingw32_HOST_OS)
##define SAFE_ON_WIN safe
##else
##define SAFE_ON_WIN unsafe
##endif

-----------------------------------------------------------------------------
-- Socket types

-- There are a few possible ways to do this.  The first is convert the
-- structs used in the C library into an equivalent Haskell type. An
-- other possible implementation is to keep all the internals in the C
-- code and use an Int## and a status flag. The second method is used
-- here since a lot of the C structures are not required to be
-- manipulated.

-- Originally the status was non-mutable so we had to return a new
-- socket each time we changed the status.  This version now uses
-- mutable variables to avoid the need to do this.  The result is a
-- cleaner interface and better security since the application
-- programmer now can't circumvent the status information to perform
-- invalid operations on sockets.

data SocketStatus
  -- Returned Status	Function called
  = NotConnected	-- socket
  | Bound		-- bindSocket
  | Listening		-- listen
  | Connected		-- connect/accept
  | ConvertedToHandle   -- is now a Handle, don't touch
  | Closed		-- sClose 
    deriving (Eq, Show, Typeable)

data Socket
  = MkSocket
	    CInt	         -- File Descriptor
	    Family				  
	    SocketType				  
	    ProtocolNumber	 -- Protocol Number
	    (MVar SocketStatus)  -- Status Flag
  deriving Typeable

#if __GLASGOW_HASKELL__ >= 611 && defined(mingw32_HOST_OS)
socket2FD  (MkSocket fd _ _ _ _) = 
  -- HACK, 1 means True 
  FD{fdFD = fd,fdIsSocket_ = 1} 
#endif

mkSocket :: CInt
	 -> Family
	 -> SocketType
	 -> ProtocolNumber
	 -> SocketStatus
	 -> IO Socket
mkSocket fd fam sType pNum stat = do
   mStat <- newMVar stat
   return (MkSocket fd fam sType pNum mStat)

instance Eq Socket where
  (MkSocket _ _ _ _ m1) == (MkSocket _ _ _ _ m2) = m1 == m2

instance Show Socket where
  showsPrec n (MkSocket fd _ _ _ _) = 
	showString "<socket: " . shows fd . showString ">"


fdSocket :: Socket -> CInt
fdSocket (MkSocket fd _ _ _ _) = fd

type ProtocolNumber = CInt

-- | This is the default protocol for a given service.
defaultProtocol :: ProtocolNumber
defaultProtocol = 0

----------------------------------------------------------------------------
-- Port Numbers

instance Show PortNumber where
  showsPrec p pn = showsPrec p (portNumberToInt pn)

intToPortNumber :: Int -> PortNumber
intToPortNumber v = PortNum (htons (fromIntegral v))

portNumberToInt :: PortNumber -> Int
portNumberToInt (PortNum po) = fromIntegral (ntohs po)

foreign import CALLCONV unsafe "ntohs" ntohs :: Word16 -> Word16
foreign import CALLCONV unsafe "htons" htons :: Word16 -> Word16
--foreign import CALLCONV unsafe "ntohl" ntohl :: Word32 -> Word32
foreign import CALLCONV unsafe "htonl" htonl :: Word32 -> Word32

instance Enum PortNumber where
    toEnum   = intToPortNumber
    fromEnum = portNumberToInt

instance Num PortNumber where
   fromInteger i = intToPortNumber (fromInteger i)
    -- for completeness.
   (+) x y   = intToPortNumber (portNumberToInt x + portNumberToInt y)
   (-) x y   = intToPortNumber (portNumberToInt x - portNumberToInt y)
   negate x  = intToPortNumber (-portNumberToInt x)
   (*) x y   = intToPortNumber (portNumberToInt x * portNumberToInt y)
   abs n     = intToPortNumber (abs (portNumberToInt n))
   signum n  = intToPortNumber (signum (portNumberToInt n))

instance Real PortNumber where
    toRational x = toInteger x % 1

instance Integral PortNumber where
    quotRem a b = let (c,d) = quotRem (portNumberToInt a) (portNumberToInt b) in
		  (intToPortNumber c, intToPortNumber d)
    toInteger a = toInteger (portNumberToInt a)

instance Storable PortNumber where
   sizeOf    _ = sizeOf    (undefined :: Word16)
   alignment _ = alignment (undefined :: Word16)
   poke p (PortNum po) = poke (castPtr p) po
   peek p = PortNum `liftM` peek (castPtr p)

-----------------------------------------------------------------------------
-- SockAddr

instance Show SockAddr where
#if defined(DOMAIN_SOCKET_SUPPORT)
  showsPrec _ (SockAddrUnix str) = showString str
#endif
  showsPrec _ (SockAddrInet port ha)
   = showString (unsafePerformIO (inet_ntoa ha)) 
   . showString ":"
   . shows port
#if defined(IPV6_SOCKET_SUPPORT)
  showsPrec _ addr@(SockAddrInet6 port _ _ _)
   = showChar '['
   . showString (unsafePerformIO $
                 fst `liftM` getNameInfo [NI_NUMERICHOST] True False addr >>=
                 maybe (fail "showsPrec: impossible internal error") return)
   . showString "]:"
   . shows port
#endif

-----------------------------------------------------------------------------
-- Connection Functions

-- In the following connection and binding primitives.  The names of
-- the equivalent C functions have been preserved where possible. It
-- should be noted that some of these names used in the C library,
-- \tr{bind} in particular, have a different meaning to many Haskell
-- programmers and have thus been renamed by appending the prefix
-- Socket.

-- | Create a new socket using the given address family, socket type
-- and protocol number.  The address family is usually 'AF_INET',
-- 'AF_INET6', or 'AF_UNIX'.  The socket type is usually 'Stream' or
-- 'Datagram'.  The protocol number is usually 'defaultProtocol'.
socket :: Family 	 -- Family Name (usually AF_INET)
       -> SocketType 	 -- Socket Type (usually Stream)
       -> ProtocolNumber -- Protocol Number (getProtocolByName to find value)
       -> IO Socket	 -- Unconnected Socket
socket family stype protocol = do
    fd <- throwSocketErrorIfMinus1Retry "socket" $
		c_socket (packFamily family) (packSocketType stype) protocol
#if !defined(__HUGS__)
# if __GLASGOW_HASKELL__ < 611
    System.Posix.Internals.setNonBlockingFD fd
# else
    System.Posix.Internals.setNonBlockingFD fd True
# endif
#endif
    socket_status <- newMVar NotConnected
    return (MkSocket fd family stype protocol socket_status)

-- | Build a pair of connected socket objects using the given address
-- family, socket type, and protocol number.  Address family, socket
-- type, and protocol number are as for the 'socket' function above.
-- Availability: Unix.
#if defined(DOMAIN_SOCKET_SUPPORT)
socketPair :: Family 	          -- Family Name (usually AF_INET or AF_INET6)
           -> SocketType 	  -- Socket Type (usually Stream)
           -> ProtocolNumber      -- Protocol Number
           -> IO (Socket, Socket) -- unnamed and connected.
socketPair family stype protocol = do
    allocaBytes (2 * sizeOf (1 :: CInt)) $ \ fdArr -> do
    rc <- throwSocketErrorIfMinus1Retry "socketpair" $
		c_socketpair (packFamily family)
			     (packSocketType stype)
			     protocol fdArr
    [fd1,fd2] <- peekArray 2 fdArr 
    s1 <- mkSocket fd1
    s2 <- mkSocket fd2
    return (s1,s2)
  where
    mkSocket fd = do
#if !defined(__HUGS__)
# if __GLASGOW_HASKELL__ < 611
       System.Posix.Internals.setNonBlockingFD fd
# else
       System.Posix.Internals.setNonBlockingFD fd True
# endif
#endif
       stat <- newMVar Connected
       return (MkSocket fd family stype protocol stat)

foreign import ccall unsafe "socketpair"
  c_socketpair :: CInt -> CInt -> CInt -> Ptr CInt -> IO CInt
#endif

-----------------------------------------------------------------------------
-- Binding a socket

-- | Bind the socket to an address. The socket must not already be
-- bound.  The 'Family' passed to @bindSocket@ must be the
-- same as that passed to 'socket'.  If the special port number
-- 'aNY_PORT' is passed then the system assigns the next available
-- use port.
bindSocket :: Socket	-- Unconnected Socket
           -> SockAddr  -- Address to Bind to
           -> IO ()
bindSocket (MkSocket s _family _stype _protocol socketStatus) addr = do
 modifyMVar_ socketStatus $ \ status -> do
 if status /= NotConnected 
  then
   ioError (userError ("bindSocket: can't peform bind on socket in status " ++
	 show status))
  else do
   withSockAddr addr $ \p_addr sz -> do
   status <- throwSocketErrorIfMinus1Retry "bind" $ c_bind s p_addr (fromIntegral sz)
   return Bound

-----------------------------------------------------------------------------
-- Connecting a socket

-- | Connect to a remote socket at address.
connect :: Socket    -- Unconnected Socket
        -> SockAddr  -- Socket address stuff
        -> IO ()
connect sock@(MkSocket s _family _stype _protocol socketStatus) addr = do
 modifyMVar_ socketStatus $ \currentStatus -> do
 if currentStatus /= NotConnected && currentStatus /= Bound
  then
   ioError (userError ("connect: can't peform connect on socket in status " ++
         show currentStatus))
  else do
   withSockAddr addr $ \p_addr sz -> do

   let  connectLoop = do
       	   r <- c_connect s p_addr (fromIntegral sz)
       	   if r == -1
       	       then do 
#if !(defined(HAVE_WINSOCK_H) && !defined(cygwin32_HOST_OS))
	       	       err <- getErrno
		       case () of
			 _ | err == eINTR       -> connectLoop
			 _ | err == eINPROGRESS -> connectBlocked
--			 _ | err == eAGAIN      -> connectBlocked
			 otherwise              -> throwSocketError "connect"
#else
		       rc <- c_getLastError
		       case rc of
		         10093 -> do -- WSANOTINITIALISED
			   withSocketsDo (return ())
	       	           r <- c_connect s p_addr (fromIntegral sz)
	       	           if r == -1
			    then throwSocketError "connect"
			    else return r
			 _ -> throwSocketError "connect"
#endif
       	       else return r

	connectBlocked = do 
#if !defined(__HUGS__)
	   threadWaitWrite (fromIntegral s)
#endif
	   err <- getSocketOption sock SoError
	   if (err == 0)
	   	then return 0
	   	else do ioError (errnoToIOError "connect" 
	   			(Errno (fromIntegral err))
	   			Nothing Nothing)

   connectLoop
   return Connected

-----------------------------------------------------------------------------
-- Listen

-- | Listen for connections made to the socket.  The second argument
-- specifies the maximum number of queued connections and should be at
-- least 1; the maximum value is system-dependent (usually 5).
listen :: Socket  -- Connected & Bound Socket
       -> Int 	  -- Queue Length
       -> IO ()
listen (MkSocket s _family _stype _protocol socketStatus) backlog = do
 modifyMVar_ socketStatus $ \ status -> do
 if status /= Bound 
   then
    ioError (userError ("listen: can't peform listen on socket in status " ++
          show status))
   else do
    throwSocketErrorIfMinus1Retry "listen" (c_listen s (fromIntegral backlog))
    return Listening

-----------------------------------------------------------------------------
-- Accept
--
-- A call to `accept' only returns when data is available on the given
-- socket, unless the socket has been set to non-blocking.  It will
-- return a new socket which should be used to read the incoming data and
-- should then be closed. Using the socket returned by `accept' allows
-- incoming requests to be queued on the original socket.

-- | Accept a connection.  The socket must be bound to an address and
-- listening for connections.  The return value is a pair @(conn,
-- address)@ where @conn@ is a new socket object usable to send and
-- receive data on the connection, and @address@ is the address bound
-- to the socket on the other end of the connection.
accept :: Socket			-- Queue Socket
       -> IO (Socket,			-- Readable Socket
	      SockAddr)			-- Peer details

accept sock@(MkSocket s family stype protocol status) = do
 currentStatus <- readMVar status
 okay <- sIsAcceptable sock
 if not okay
   then
     ioError (userError ("accept: can't perform accept on socket (" ++ (show (family,stype,protocol)) ++") in status " ++
	 show currentStatus))
   else do
     let sz = sizeOfSockAddrByFamily family
     allocaBytes sz $ \ sockaddr -> do
#if defined(mingw32_HOST_OS) && defined(__GLASGOW_HASKELL__)
     new_sock <-
	if threaded 
	   then with (fromIntegral sz) $ \ ptr_len ->
		  throwErrnoIfMinus1Retry "Network.Socket.accept" $
		    c_accept_safe s sockaddr ptr_len
	   else do
     		paramData <- c_newAcceptParams s (fromIntegral sz) sockaddr
     		rc        <- asyncDoProc c_acceptDoProc paramData
     		new_sock  <- c_acceptNewSock    paramData
     		c_free paramData
     		when (rc /= 0)
     		     (ioError (errnoToIOError "Network.Socket.accept" (Errno (fromIntegral rc)) Nothing Nothing))
		return new_sock
#else 
     with (fromIntegral sz) $ \ ptr_len -> do
     new_sock <- 
# if !defined(__HUGS__)
                 throwSocketErrorIfMinus1RetryMayBlock "accept"
			(threadWaitRead (fromIntegral s))
# endif
			(c_accept s sockaddr ptr_len)
# if !defined(__HUGS__)
#  if __GLASGOW_HASKELL__ < 611
     System.Posix.Internals.setNonBlockingFD new_sock
#  else
     System.Posix.Internals.setNonBlockingFD new_sock True
#  endif
# endif
#endif
     addr <- peekSockAddr sockaddr
     new_status <- newMVar Connected
     return ((MkSocket new_sock family stype protocol new_status), addr)

#if defined(mingw32_HOST_OS) && !defined(__HUGS__)
foreign import ccall unsafe "HsNet.h acceptNewSock"
  c_acceptNewSock :: Ptr () -> IO CInt
foreign import ccall unsafe "HsNet.h newAcceptParams"
  c_newAcceptParams :: CInt -> CInt -> Ptr a -> IO (Ptr ())
foreign import ccall unsafe "HsNet.h &acceptDoProc"
  c_acceptDoProc :: FunPtr (Ptr () -> IO Int)
foreign import ccall unsafe "free"
  c_free:: Ptr a -> IO ()
#endif

-----------------------------------------------------------------------------
-- ** Sending and reciving data

-- $sendrecv
--
-- Do not use the @send@ and @recv@ functions defined in this module
-- in new code, as they incorrectly represent binary data as a Unicode
-- string.  As a result, these functions are inefficient and may lead
-- to bugs in the program.  Instead use the @send@ and @recv@
-- functions defined in the 'Network.Socket.ByteString' module.

-----------------------------------------------------------------------------
-- sendTo & recvFrom

-- | Send data to the socket.  The recipient can be specified
-- explicitly, so the socket need not be in a connected state.
-- Returns the number of bytes sent.  Applications are responsible for
-- ensuring that all data has been sent.
--
-- NOTE: blocking on Windows unless you compile with -threaded (see
-- GHC ticket #1129)
sendTo :: Socket	-- (possibly) bound/connected Socket
       -> String	-- Data to send
       -> SockAddr
       -> IO Int	-- Number of Bytes sent
sendTo sock xs addr = do
 withCString xs $ \str -> do
   sendBufTo sock str (length xs) addr

-- | Send data to the socket.  The recipient can be specified
-- explicitly, so the socket need not be in a connected state.
-- Returns the number of bytes sent.  Applications are responsible for
-- ensuring that all data has been sent.
sendBufTo :: Socket	       -- (possibly) bound/connected Socket
          -> Ptr a -> Int  -- Data to send
          -> SockAddr
          -> IO Int	       -- Number of Bytes sent
sendBufTo (MkSocket s _family _stype _protocol status) ptr nbytes addr = do
 withSockAddr addr $ \p_addr sz -> do
   liftM fromIntegral $
#if !defined(__HUGS__)
     throwSocketErrorIfMinus1RetryMayBlock "sendTo"
	(threadWaitWrite (fromIntegral s)) $
#endif
	c_sendto s ptr (fromIntegral $ nbytes) 0{-flags-} 
			p_addr (fromIntegral sz)

-- | Receive data from the socket. The socket need not be in a
-- connected state. Returns @(bytes, nbytes, address)@ where @bytes@
-- is a @String@ of length @nbytes@ representing the data received and
-- @address@ is a 'SockAddr' representing the address of the sending
-- socket.
--
-- NOTE: blocking on Windows unless you compile with -threaded (see
-- GHC ticket #1129)
recvFrom :: Socket -> Int -> IO (String, Int, SockAddr)
recvFrom sock nbytes =
  allocaBytes nbytes $ \ptr -> do
    (len, sockaddr) <- recvBufFrom sock ptr nbytes
    str <- peekCStringLen (ptr, len)
    return (str, len, sockaddr)

-- | Receive data from the socket, writing it into buffer instead of
-- creating a new string.  The socket need not be in a connected
-- state. Returns @(nbytes, address)@ where @nbytes@ is the number of
-- bytes received and @address@ is a 'SockAddr' representing the
-- address of the sending socket.
--
-- NOTE: blocking on Windows unless you compile with -threaded (see
-- GHC ticket #1129)
recvBufFrom :: Socket -> Ptr a -> Int -> IO (Int, SockAddr)
recvBufFrom sock@(MkSocket s family _stype _protocol status) ptr nbytes
 | nbytes <= 0 = ioError (mkInvalidRecvArgError "Network.Socket.recvFrom")
 | otherwise   = 
    withNewSockAddr family $ \ptr_addr sz -> do
      alloca $ \ptr_len -> do
      	poke ptr_len (fromIntegral sz)
        len <- 
#if !defined(__HUGS__)
	       throwSocketErrorIfMinus1RetryMayBlock "recvFrom"
        	   (threadWaitRead (fromIntegral s)) $
#endif
        	   c_recvfrom s ptr (fromIntegral nbytes) 0{-flags-} 
				ptr_addr ptr_len
        let len' = fromIntegral len
	if len' == 0
	 then ioError (mkEOFError "Network.Socket.recvFrom")
	 else do
   	   flg <- sIsConnected sock
	     -- For at least one implementation (WinSock 2), recvfrom() ignores
	     -- filling in the sockaddr for connected TCP sockets. Cope with 
	     -- this by using getPeerName instead.
	   sockaddr <- 
		if flg then
		   getPeerName sock
		else
		   peekSockAddr ptr_addr 
           return (len', sockaddr)

-----------------------------------------------------------------------------
-- send & recv

-- | Send data to the socket. The socket must be connected to a remote
-- socket. Returns the number of bytes sent.  Applications are
-- responsible for ensuring that all data has been sent.
send :: Socket	-- Bound/Connected Socket
     -> String	-- Data to send
     -> IO Int	-- Number of Bytes sent
send sock@(MkSocket s _family _stype _protocol status) xs = do
 let len = length xs
 withCString xs $ \str -> do
   liftM fromIntegral $
#if defined(__GLASGOW_HASKELL__) && defined(mingw32_HOST_OS)
# if __GLASGOW_HASKELL__ >= 611    
    writeRawBufferPtr 
      "Network.Socket.send" 
      (socket2FD sock)
      (castPtr str)
      0
      (fromIntegral len)
#else      
      writeRawBufferPtr 
        "Network.Socket.send" 
        (fromIntegral s) 
        True 
        str 
        0 
       (fromIntegral len)
#endif    
    
#else
# if !defined(__HUGS__)
     throwSocketErrorIfMinus1RetryMayBlock "send"
	(threadWaitWrite (fromIntegral s)) $
# endif
	c_send s str (fromIntegral len) 0{-flags-} 
#endif

-- | Receive data from the socket.  The socket must be in a connected
-- state. This function may return fewer bytes than specified.  If the
-- message is longer than the specified length, it may be discarded
-- depending on the type of socket.  This function may block until a
-- message arrives.
--
-- Considering hardware and network realities, the maximum number of
-- bytes to receive should be a small power of 2, e.g., 4096.
--
-- For TCP sockets, a zero length return value means the peer has
-- closed its half side of the connection.
recv :: Socket -> Int -> IO String
recv sock l = recvLen sock l >>= \ (s,_) -> return s

recvLen :: Socket -> Int -> IO (String, Int)
recvLen sock@(MkSocket s _family _stype _protocol status) nbytes 
 | nbytes <= 0 = ioError (mkInvalidRecvArgError "Network.Socket.recv")
 | otherwise   = do
     allocaBytes nbytes $ \ptr -> do
        len <- 
#if defined(__GLASGOW_HASKELL__) && defined(mingw32_HOST_OS)
# if __GLASGOW_HASKELL__ >= 611    
          readRawBufferPtr "Network.Socket.recvLen" (socket2FD sock) ptr 0
                 (fromIntegral nbytes)
#else          
          readRawBufferPtr "Network.Socket.recvLen" (fromIntegral s) True ptr 0
                 (fromIntegral nbytes)
#endif
#else
# if !defined(__HUGS__)
	       throwSocketErrorIfMinus1RetryMayBlock "recv"
        	   (threadWaitRead (fromIntegral s)) $
# endif
        	   c_recv s ptr (fromIntegral nbytes) 0{-flags-} 
#endif
        let len' = fromIntegral len
	if len' == 0
	 then ioError (mkEOFError "Network.Socket.recv")
	 else do
	   s <- peekCStringLen (castPtr ptr,len')
	   return (s, len')

-- ---------------------------------------------------------------------------
-- socketPort
--
-- The port number the given socket is currently connected to can be
-- determined by calling $port$, is generally only useful when bind
-- was given $aNY\_PORT$.

socketPort :: Socket		-- Connected & Bound Socket
	   -> IO PortNumber	-- Port Number of Socket
socketPort sock@(MkSocket _ AF_INET _ _ _) = do
    (SockAddrInet port _) <- getSocketName sock
    return port
#if defined(IPV6_SOCKET_SUPPORT)
socketPort sock@(MkSocket _ AF_INET6 _ _ _) = do
    (SockAddrInet6 port _ _ _) <- getSocketName sock
    return port
#endif
socketPort (MkSocket _ family _ _ _) =
    ioError (userError ("socketPort: not supported for Family " ++ show family))


-- ---------------------------------------------------------------------------
-- getPeerName

-- Calling $getPeerName$ returns the address details of the machine,
-- other than the local one, which is connected to the socket. This is
-- used in programs such as FTP to determine where to send the
-- returning data.  The corresponding call to get the details of the
-- local machine is $getSocketName$.

getPeerName   :: Socket -> IO SockAddr
getPeerName (MkSocket s family _ _ _) = do
 withNewSockAddr family $ \ptr sz -> do
   with (fromIntegral sz) $ \int_star -> do
   throwSocketErrorIfMinus1Retry "getPeerName" $ c_getpeername s ptr int_star
   sz <- peek int_star
   peekSockAddr ptr
    
getSocketName :: Socket -> IO SockAddr
getSocketName (MkSocket s family _ _ _) = do
 withNewSockAddr family $ \ptr sz -> do
   with (fromIntegral sz) $ \int_star -> do
   throwSocketErrorIfMinus1Retry "getSocketName" $ c_getsockname s ptr int_star
   peekSockAddr ptr

-----------------------------------------------------------------------------
-- Socket Properties

data SocketOption
    = DummySocketOption__
#ifdef SO_DEBUG
    | Debug         {- SO_DEBUG     -}
#endif
#ifdef SO_REUSEADDR
    | ReuseAddr     {- SO_REUSEADDR -}
#endif
#ifdef SO_TYPE
    | Type          {- SO_TYPE      -}
#endif
#ifdef SO_ERROR
    | SoError       {- SO_ERROR     -}
#endif
#ifdef SO_DONTROUTE
    | DontRoute     {- SO_DONTROUTE -}
#endif
#ifdef SO_BROADCAST
    | Broadcast     {- SO_BROADCAST -}
#endif
#ifdef SO_SNDBUF
    | SendBuffer    {- SO_SNDBUF    -}
#endif
#ifdef SO_RCVBUF
    | RecvBuffer    {- SO_RCVBUF    -}
#endif
#ifdef SO_KEEPALIVE
    | KeepAlive     {- SO_KEEPALIVE -}
#endif
#ifdef SO_OOBINLINE
    | OOBInline     {- SO_OOBINLINE -}
#endif
#ifdef IP_TTL
    | TimeToLive    {- IP_TTL       -}
#endif
#ifdef TCP_MAXSEG
    | MaxSegment    {- TCP_MAXSEG   -}
#endif
#ifdef TCP_NODELAY
    | NoDelay       {- TCP_NODELAY  -}
#endif
#ifdef SO_LINGER
    | Linger        {- SO_LINGER    -}
#endif
#ifdef SO_REUSEPORT
    | ReusePort     {- SO_REUSEPORT -}
#endif
#ifdef SO_RCVLOWAT
    | RecvLowWater  {- SO_RCVLOWAT  -}
#endif
#ifdef SO_SNDLOWAT
    | SendLowWater  {- SO_SNDLOWAT  -}
#endif
#ifdef SO_RCVTIMEO
    | RecvTimeOut   {- SO_RCVTIMEO  -}
#endif
#ifdef SO_SNDTIMEO
    | SendTimeOut   {- SO_SNDTIMEO  -}
#endif
#ifdef SO_USELOOPBACK
    | UseLoopBack   {- SO_USELOOPBACK -}
#endif
<<<<<<< HEAD
    deriving Typeable
=======
#ifdef HAVE_DECL_IPV6_V6ONLY
    | IPv6Only      {- IPV6_V6ONLY -}
#endif

INSTANCE_TYPEABLE0(SocketOption,socketOptionTc,"SocketOption")
>>>>>>> 58d6052e

socketOptLevel :: SocketOption -> CInt
socketOptLevel so = 
  case so of
#ifdef IP_TTL
    TimeToLive   -> #const IPPROTO_IP
#endif
#ifdef TCP_MAXSEG
    MaxSegment   -> #const IPPROTO_TCP
#endif
#ifdef TCP_NODELAY
    NoDelay      -> #const IPPROTO_TCP
#endif
#ifdef HAVE_DECL_IPV6_V6ONLY
    IPv6Only     -> #const IPPROTO_IPV6
#endif
    _            -> #const SOL_SOCKET

packSocketOption :: SocketOption -> CInt
packSocketOption so =
  case so of
#ifdef SO_DEBUG
    Debug         -> #const SO_DEBUG
#endif
#ifdef SO_REUSEADDR
    ReuseAddr     -> #const SO_REUSEADDR
#endif
#ifdef SO_TYPE
    Type          -> #const SO_TYPE
#endif
#ifdef SO_ERROR
    SoError       -> #const SO_ERROR
#endif
#ifdef SO_DONTROUTE
    DontRoute     -> #const SO_DONTROUTE
#endif
#ifdef SO_BROADCAST
    Broadcast     -> #const SO_BROADCAST
#endif
#ifdef SO_SNDBUF
    SendBuffer    -> #const SO_SNDBUF
#endif
#ifdef SO_RCVBUF
    RecvBuffer    -> #const SO_RCVBUF
#endif
#ifdef SO_KEEPALIVE
    KeepAlive     -> #const SO_KEEPALIVE
#endif
#ifdef SO_OOBINLINE
    OOBInline     -> #const SO_OOBINLINE
#endif
#ifdef IP_TTL
    TimeToLive    -> #const IP_TTL
#endif
#ifdef TCP_MAXSEG
    MaxSegment    -> #const TCP_MAXSEG
#endif
#ifdef TCP_NODELAY
    NoDelay       -> #const TCP_NODELAY
#endif
#ifdef SO_LINGER
    Linger	  -> #const SO_LINGER
#endif
#ifdef SO_REUSEPORT
    ReusePort     -> #const SO_REUSEPORT
#endif
#ifdef SO_RCVLOWAT
    RecvLowWater  -> #const SO_RCVLOWAT
#endif
#ifdef SO_SNDLOWAT
    SendLowWater  -> #const SO_SNDLOWAT
#endif
#ifdef SO_RCVTIMEO
    RecvTimeOut   -> #const SO_RCVTIMEO
#endif
#ifdef SO_SNDTIMEO
    SendTimeOut   -> #const SO_SNDTIMEO
#endif
#ifdef SO_USELOOPBACK
    UseLoopBack   -> #const SO_USELOOPBACK
#endif
#ifdef HAVE_DECL_IPV6_V6ONLY
    IPv6Only      -> #const IPV6_V6ONLY
#endif

setSocketOption :: Socket 
		-> SocketOption -- Option Name
		-> Int		-- Option Value
		-> IO ()
setSocketOption (MkSocket s _ _ _ _) so v = do
   with (fromIntegral v) $ \ptr_v -> do
   throwErrnoIfMinus1_ "setSocketOption" $
       c_setsockopt s (socketOptLevel so) (packSocketOption so) ptr_v 
	  (fromIntegral (sizeOf v))
   return ()


getSocketOption :: Socket
		-> SocketOption  -- Option Name
		-> IO Int	 -- Option Value
getSocketOption (MkSocket s _ _ _ _) so = do
   alloca $ \ptr_v ->
     with (fromIntegral (sizeOf (undefined :: CInt))) $ \ptr_sz -> do
       throwErrnoIfMinus1 "getSocketOption" $
	 c_getsockopt s (socketOptLevel so) (packSocketOption so) ptr_v ptr_sz
       fromIntegral `liftM` peek ptr_v


#ifdef HAVE_STRUCT_UCRED
-- | Returns the processID, userID and groupID of the socket's peer.
--
-- Only available on platforms that support SO_PEERCRED on domain sockets.
getPeerCred :: Socket -> IO (CUInt, CUInt, CUInt)
getPeerCred sock = do
  let fd = fdSocket sock
  let sz = (fromIntegral (#const sizeof(struct ucred)))
  with sz $ \ ptr_cr -> 
   alloca       $ \ ptr_sz -> do
     poke ptr_sz sz
     throwErrnoIfMinus1 "getPeerCred" $
       c_getsockopt fd (#const SOL_SOCKET) (#const SO_PEERCRED) ptr_cr ptr_sz
     pid <- (#peek struct ucred, pid) ptr_cr
     uid <- (#peek struct ucred, uid) ptr_cr
     gid <- (#peek struct ucred, gid) ptr_cr
     return (pid, uid, gid)
#endif

##if !(MIN_VERSION_base(4,3,1))
closeFdWith closer fd = closer fd
##endif

#if defined(DOMAIN_SOCKET_SUPPORT)
-- sending/receiving ancillary socket data; low-level mechanism
-- for transmitting file descriptors, mainly.
sendFd :: Socket -> CInt -> IO ()
sendFd sock outfd = do
  let fd = fdSocket sock
#if !defined(__HUGS__)
  throwSocketErrorIfMinus1RetryMayBlock "sendFd"
     (threadWaitWrite (fromIntegral fd)) $
     c_sendFd fd outfd
#else
  c_sendFd fd outfd
#endif
   -- Note: If Winsock supported FD-passing, thi would have been 
   -- incorrect (since socket FDs need to be closed via closesocket().)
  close outfd
  
recvFd :: Socket -> IO CInt
recvFd sock = do
  let fd = fdSocket sock
  theFd <- 
#if !defined(__HUGS__)
    throwSocketErrorIfMinus1RetryMayBlock "recvFd" 
        (threadWaitRead (fromIntegral fd)) $
#endif
         c_recvFd fd
  return theFd


sendAncillary :: Socket
	      -> Int
	      -> Int
	      -> Int
	      -> Ptr a
	      -> Int
	      -> IO ()
sendAncillary sock level ty flags datum len = do
  let fd = fdSocket sock
  _ <-
#if !defined(__HUGS__)
   throwSocketErrorIfMinus1RetryMayBlock "sendAncillary"
     (threadWaitWrite (fromIntegral fd)) $
#endif
     c_sendAncillary fd (fromIntegral level) (fromIntegral ty)
     			(fromIntegral flags) datum (fromIntegral len)
  return ()

recvAncillary :: Socket
	      -> Int
	      -> Int
	      -> IO (Int,Int,Ptr a,Int)
recvAncillary sock flags len = do
  let fd = fdSocket sock
  alloca      $ \ ptr_len   ->
   alloca      $ \ ptr_lev   ->
    alloca      $ \ ptr_ty    ->
     alloca      $ \ ptr_pData -> do
      poke ptr_len (fromIntegral len)
      _ <- 
#if !defined(__HUGS__)
        throwSocketErrorIfMinus1RetryMayBlock "recvAncillary" 
            (threadWaitRead (fromIntegral fd)) $
#endif
	    c_recvAncillary fd ptr_lev ptr_ty (fromIntegral flags) ptr_pData ptr_len
      len <- fromIntegral `liftM` peek ptr_len
      lev <- fromIntegral `liftM` peek ptr_lev
      ty  <- fromIntegral `liftM` peek ptr_ty
      pD  <- peek ptr_pData
      return (lev,ty,pD, len)
foreign import ccall SAFE_ON_WIN "sendAncillary"
  c_sendAncillary :: CInt -> CInt -> CInt -> CInt -> Ptr a -> CInt -> IO CInt

foreign import ccall SAFE_ON_WIN "recvAncillary"
  c_recvAncillary :: CInt -> Ptr CInt -> Ptr CInt -> CInt -> Ptr (Ptr a) -> Ptr CInt -> IO CInt

foreign import ccall SAFE_ON_WIN "sendFd" c_sendFd :: CInt -> CInt -> IO CInt
foreign import ccall SAFE_ON_WIN "recvFd" c_recvFd :: CInt -> IO CInt

#endif


{-
A calling sequence table for the main functions is shown in the table below.

\begin{figure}[h]
\begin{center}
\begin{tabular}{|l|c|c|c|c|c|c|c|}d
\hline
{\bf A Call to} & socket & connect & bindSocket & listen & accept & read & write \\
\hline
{\bf Precedes} & & & & & & & \\
\hline 
socket &	&	  &	       &	&	 &	& \\
\hline
connect & +	&	  &	       &	&	 &	& \\
\hline
bindSocket & +	&	  &	       &	&	 &	& \\
\hline
listen &	&	  & +	       &	&	 &	& \\
\hline
accept &	&	  &	       &  +	&	 &	& \\
\hline
read   &	&   +	  &	       &  +	&  +	 &  +	& + \\
\hline
write  &	&   +	  &	       &  +	&  +	 &  +	& + \\
\hline
\end{tabular}
\caption{Sequence Table for Major functions of Socket}
\label{tab:api-seq}
\end{center}
\end{figure}
-}

-- ---------------------------------------------------------------------------
-- OS Dependent Definitions
    
unpackFamily	:: CInt -> Family
packFamily	:: Family -> CInt

packSocketType	:: SocketType -> CInt
unpackSocketType:: CInt -> SocketType

------ ------
			
packFamily f = case f of
	AF_UNSPEC -> #const AF_UNSPEC
#ifdef AF_UNIX
	AF_UNIX -> #const AF_UNIX
#endif
#ifdef AF_INET
	AF_INET -> #const AF_INET
#endif
#ifdef AF_INET6
        AF_INET6 -> #const AF_INET6
#endif
#ifdef AF_IMPLINK
	AF_IMPLINK -> #const AF_IMPLINK
#endif
#ifdef AF_PUP
	AF_PUP -> #const AF_PUP
#endif
#ifdef AF_CHAOS
	AF_CHAOS -> #const AF_CHAOS
#endif
#ifdef AF_NS
	AF_NS -> #const AF_NS
#endif
#ifdef AF_NBS
	AF_NBS -> #const AF_NBS
#endif
#ifdef AF_ECMA
	AF_ECMA -> #const AF_ECMA
#endif
#ifdef AF_DATAKIT
	AF_DATAKIT -> #const AF_DATAKIT
#endif
#ifdef AF_CCITT
	AF_CCITT -> #const AF_CCITT
#endif
#ifdef AF_SNA
	AF_SNA -> #const AF_SNA
#endif
#ifdef AF_DECnet
	AF_DECnet -> #const AF_DECnet
#endif
#ifdef AF_DLI
	AF_DLI -> #const AF_DLI
#endif
#ifdef AF_LAT
	AF_LAT -> #const AF_LAT
#endif
#ifdef AF_HYLINK
	AF_HYLINK -> #const AF_HYLINK
#endif
#ifdef AF_APPLETALK
	AF_APPLETALK -> #const AF_APPLETALK
#endif
#ifdef AF_ROUTE
	AF_ROUTE -> #const AF_ROUTE
#endif
#ifdef AF_NETBIOS
	AF_NETBIOS -> #const AF_NETBIOS
#endif
#ifdef AF_NIT
	AF_NIT -> #const AF_NIT
#endif
#ifdef AF_802
	AF_802 -> #const AF_802
#endif
#ifdef AF_ISO
	AF_ISO -> #const AF_ISO
#endif
#ifdef AF_OSI
	AF_OSI -> #const AF_OSI
#endif
#ifdef AF_NETMAN
	AF_NETMAN -> #const AF_NETMAN
#endif
#ifdef AF_X25
	AF_X25 -> #const AF_X25
#endif
#ifdef AF_AX25
	AF_AX25 -> #const AF_AX25
#endif
#ifdef AF_OSINET
	AF_OSINET -> #const AF_OSINET
#endif
#ifdef AF_GOSSIP
	AF_GOSSIP -> #const AF_GOSSIP
#endif
#ifdef AF_IPX
	AF_IPX -> #const AF_IPX
#endif
#ifdef Pseudo_AF_XTP
	Pseudo_AF_XTP -> #const Pseudo_AF_XTP
#endif
#ifdef AF_CTF
	AF_CTF -> #const AF_CTF
#endif
#ifdef AF_WAN
	AF_WAN -> #const AF_WAN
#endif
#ifdef AF_SDL
        AF_SDL -> #const AF_SDL
#endif
#ifdef AF_NETWARE
        AF_NETWARE -> #const AF_NETWARE	
#endif
#ifdef AF_NDD
        AF_NDD -> #const AF_NDD		
#endif
#ifdef AF_INTF
        AF_INTF -> #const AF_INTF
#endif
#ifdef AF_COIP
        AF_COIP -> #const AF_COIP
#endif
#ifdef AF_CNT
        AF_CNT -> #const AF_CNT
#endif
#ifdef Pseudo_AF_RTIP
        Pseudo_AF_RTIP -> #const Pseudo_AF_RTIP
#endif
#ifdef Pseudo_AF_PIP
        Pseudo_AF_PIP -> #const Pseudo_AF_PIP
#endif
#ifdef AF_SIP
        AF_SIP -> #const AF_SIP
#endif
#ifdef AF_ISDN
        AF_ISDN -> #const AF_ISDN
#endif
#ifdef Pseudo_AF_KEY
        Pseudo_AF_KEY -> #const Pseudo_AF_KEY
#endif
#ifdef AF_NATM
        AF_NATM -> #const AF_NATM
#endif
#ifdef AF_ARP
        AF_ARP -> #const AF_ARP
#endif
#ifdef Pseudo_AF_HDRCMPLT
        Pseudo_AF_HDRCMPLT -> #const Pseudo_AF_HDRCMPLT
#endif
#ifdef AF_ENCAP
        AF_ENCAP -> #const AF_ENCAP 
#endif
#ifdef AF_LINK
	AF_LINK -> #const AF_LINK
#endif
#ifdef AF_RAW
        AF_RAW -> #const AF_RAW
#endif
#ifdef AF_RIF
        AF_RIF -> #const AF_RIF
#endif
#ifdef AF_NETROM
	AF_NETROM -> #const AF_NETROM
#endif
#ifdef AF_BRIDGE
	AF_BRIDGE -> #const AF_BRIDGE
#endif
#ifdef AF_ATMPVC
	AF_ATMPVC -> #const AF_ATMPVC
#endif
#ifdef AF_ROSE
	AF_ROSE -> #const AF_ROSE
#endif
#ifdef AF_NETBEUI
	AF_NETBEUI -> #const AF_NETBEUI
#endif
#ifdef AF_SECURITY
	AF_SECURITY -> #const AF_SECURITY
#endif
#ifdef AF_PACKET
	AF_PACKET -> #const AF_PACKET
#endif
#ifdef AF_ASH
	AF_ASH -> #const AF_ASH
#endif
#ifdef AF_ECONET
	AF_ECONET -> #const AF_ECONET
#endif
#ifdef AF_ATMSVC
	AF_ATMSVC -> #const AF_ATMSVC
#endif
#ifdef AF_IRDA
	AF_IRDA -> #const AF_IRDA
#endif
#ifdef AF_PPPOX
	AF_PPPOX -> #const AF_PPPOX
#endif
#ifdef AF_WANPIPE
	AF_WANPIPE -> #const AF_WANPIPE
#endif
#ifdef AF_BLUETOOTH
	AF_BLUETOOTH -> #const AF_BLUETOOTH
#endif

--------- ----------

unpackFamily f = case f of
	(#const AF_UNSPEC) -> AF_UNSPEC
#ifdef AF_UNIX
	(#const AF_UNIX) -> AF_UNIX
#endif
#ifdef AF_INET
	(#const AF_INET) -> AF_INET
#endif
#ifdef AF_INET6
        (#const AF_INET6) -> AF_INET6
#endif
#ifdef AF_IMPLINK
	(#const AF_IMPLINK) -> AF_IMPLINK
#endif
#ifdef AF_PUP
	(#const AF_PUP) -> AF_PUP
#endif
#ifdef AF_CHAOS
	(#const AF_CHAOS) -> AF_CHAOS
#endif
#ifdef AF_NS
	(#const AF_NS) -> AF_NS
#endif
#ifdef AF_NBS
	(#const AF_NBS) -> AF_NBS
#endif
#ifdef AF_ECMA
	(#const AF_ECMA) -> AF_ECMA
#endif
#ifdef AF_DATAKIT
	(#const AF_DATAKIT) -> AF_DATAKIT
#endif
#ifdef AF_CCITT
	(#const AF_CCITT) -> AF_CCITT
#endif
#ifdef AF_SNA
	(#const AF_SNA) -> AF_SNA
#endif
#ifdef AF_DECnet
	(#const AF_DECnet) -> AF_DECnet
#endif
#ifdef AF_DLI
	(#const AF_DLI) -> AF_DLI
#endif
#ifdef AF_LAT
	(#const AF_LAT) -> AF_LAT
#endif
#ifdef AF_HYLINK
	(#const AF_HYLINK) -> AF_HYLINK
#endif
#ifdef AF_APPLETALK
	(#const AF_APPLETALK) -> AF_APPLETALK
#endif
#ifdef AF_ROUTE
	(#const AF_ROUTE) -> AF_ROUTE
#endif
#ifdef AF_NETBIOS
	(#const AF_NETBIOS) -> AF_NETBIOS
#endif
#ifdef AF_NIT
	(#const AF_NIT) -> AF_NIT
#endif
#ifdef AF_802
	(#const AF_802) -> AF_802
#endif
#ifdef AF_ISO
	(#const AF_ISO) -> AF_ISO
#endif
#ifdef AF_OSI
# if (!defined(AF_ISO)) || (defined(AF_ISO) && (AF_ISO != AF_OSI))
	(#const AF_OSI) -> AF_OSI
# endif
#endif
#ifdef AF_NETMAN
	(#const AF_NETMAN) -> AF_NETMAN
#endif
#ifdef AF_X25
	(#const AF_X25) -> AF_X25
#endif
#ifdef AF_AX25
	(#const AF_AX25) -> AF_AX25
#endif
#ifdef AF_OSINET
	(#const AF_OSINET) -> AF_OSINET
#endif
#ifdef AF_GOSSIP
	(#const AF_GOSSIP) -> AF_GOSSIP
#endif
#if defined(AF_IPX) && (!defined(AF_NS) || AF_NS != AF_IPX)
	(#const AF_IPX) -> AF_IPX
#endif
#ifdef Pseudo_AF_XTP
	(#const Pseudo_AF_XTP) -> Pseudo_AF_XTP
#endif
#ifdef AF_CTF
	(#const AF_CTF) -> AF_CTF
#endif
#ifdef AF_WAN
	(#const AF_WAN) -> AF_WAN
#endif
#ifdef AF_SDL
        (#const AF_SDL) -> AF_SDL
#endif
#ifdef AF_NETWARE
        (#const AF_NETWARE) -> AF_NETWARE	
#endif
#ifdef AF_NDD
        (#const AF_NDD) -> AF_NDD		
#endif
#ifdef AF_INTF
        (#const AF_INTF) -> AF_INTF
#endif
#ifdef AF_COIP
        (#const AF_COIP) -> AF_COIP
#endif
#ifdef AF_CNT
        (#const AF_CNT) -> AF_CNT
#endif
#ifdef Pseudo_AF_RTIP
        (#const Pseudo_AF_RTIP) -> Pseudo_AF_RTIP
#endif
#ifdef Pseudo_AF_PIP
        (#const Pseudo_AF_PIP) -> Pseudo_AF_PIP
#endif
#ifdef AF_SIP
        (#const AF_SIP) -> AF_SIP
#endif
#ifdef AF_ISDN
        (#const AF_ISDN) -> AF_ISDN
#endif
#ifdef Pseudo_AF_KEY
        (#const Pseudo_AF_KEY) -> Pseudo_AF_KEY
#endif
#ifdef AF_NATM
        (#const AF_NATM) -> AF_NATM
#endif
#ifdef AF_ARP
        (#const AF_ARP) -> AF_ARP
#endif
#ifdef Pseudo_AF_HDRCMPLT
        (#const Pseudo_AF_HDRCMPLT) -> Pseudo_AF_HDRCMPLT
#endif
#ifdef AF_ENCAP
        (#const AF_ENCAP) -> AF_ENCAP 
#endif
#ifdef AF_LINK
	(#const AF_LINK) -> AF_LINK
#endif
#ifdef AF_RAW
        (#const AF_RAW) -> AF_RAW
#endif
#ifdef AF_RIF
        (#const AF_RIF) -> AF_RIF
#endif
#ifdef AF_NETROM
	(#const AF_NETROM) -> AF_NETROM
#endif
#ifdef AF_BRIDGE
	(#const AF_BRIDGE) -> AF_BRIDGE
#endif
#ifdef AF_ATMPVC
	(#const AF_ATMPVC) -> AF_ATMPVC
#endif
#ifdef AF_ROSE
	(#const AF_ROSE) -> AF_ROSE
#endif
#ifdef AF_NETBEUI
	(#const AF_NETBEUI) -> AF_NETBEUI
#endif
#ifdef AF_SECURITY
	(#const AF_SECURITY) -> AF_SECURITY
#endif
#ifdef AF_PACKET
	(#const AF_PACKET) -> AF_PACKET
#endif
#ifdef AF_ASH
	(#const AF_ASH) -> AF_ASH
#endif
#ifdef AF_ECONET
	(#const AF_ECONET) -> AF_ECONET
#endif
#ifdef AF_ATMSVC
	(#const AF_ATMSVC) -> AF_ATMSVC
#endif
#ifdef AF_IRDA
	(#const AF_IRDA) -> AF_IRDA
#endif
#ifdef AF_PPPOX
	(#const AF_PPPOX) -> AF_PPPOX
#endif
#ifdef AF_WANPIPE
	(#const AF_WANPIPE) -> AF_WANPIPE
#endif
#ifdef AF_BLUETOOTH
	(#const AF_BLUETOOTH) -> AF_BLUETOOTH
#endif
	unknown -> error ("Network.Socket.unpackFamily: unknown address " ++
                          "family " ++ show unknown)

-- Socket Types.

-- | Socket Types.
--
-- This data type might have different constructors depending on what is
-- supported by the operating system.
data SocketType
	= NoSocketType
#ifdef SOCK_STREAM
	| Stream 
#endif
#ifdef SOCK_DGRAM
	| Datagram
#endif
#ifdef SOCK_RAW
	| Raw 
#endif
#ifdef SOCK_RDM
	| RDM 
#endif
#ifdef SOCK_SEQPACKET
	| SeqPacket
#endif
	deriving (Eq, Ord, Read, Show, Typeable)
	
packSocketType stype = case stype of
	NoSocketType -> 0
#ifdef SOCK_STREAM
	Stream -> #const SOCK_STREAM
#endif
#ifdef SOCK_DGRAM
	Datagram -> #const SOCK_DGRAM
#endif
#ifdef SOCK_RAW
	Raw -> #const SOCK_RAW
#endif
#ifdef SOCK_RDM
	RDM -> #const SOCK_RDM
#endif
#ifdef SOCK_SEQPACKET
	SeqPacket -> #const SOCK_SEQPACKET
#endif

unpackSocketType t = case t of
	0 -> NoSocketType
#ifdef SOCK_STREAM
	(#const SOCK_STREAM) -> Stream
#endif
#ifdef SOCK_DGRAM
	(#const SOCK_DGRAM) -> Datagram
#endif
#ifdef SOCK_RAW
	(#const SOCK_RAW) -> Raw
#endif
#ifdef SOCK_RDM
	(#const SOCK_RDM) -> RDM
#endif
#ifdef SOCK_SEQPACKET
	(#const SOCK_SEQPACKET) -> SeqPacket
#endif

-- ---------------------------------------------------------------------------
-- Utility Functions

aNY_PORT :: PortNumber 
aNY_PORT = 0

-- | The IPv4 wild card address.

iNADDR_ANY :: HostAddress
iNADDR_ANY = htonl (#const INADDR_ANY)

#if defined(IPV6_SOCKET_SUPPORT)
-- | The IPv6 wild card address.

iN6ADDR_ANY :: HostAddress6
iN6ADDR_ANY = (0, 0, 0, 0)
#endif

sOMAXCONN :: Int
sOMAXCONN = #const SOMAXCONN

sOL_SOCKET :: Int
sOL_SOCKET = #const SOL_SOCKET

#ifdef SCM_RIGHTS
sCM_RIGHTS :: Int
sCM_RIGHTS = #const SCM_RIGHTS
#endif

maxListenQueue :: Int
maxListenQueue = sOMAXCONN

-- -----------------------------------------------------------------------------

data ShutdownCmd 
 = ShutdownReceive
 | ShutdownSend
 | ShutdownBoth
 deriving Typeable

sdownCmdToInt :: ShutdownCmd -> CInt
sdownCmdToInt ShutdownReceive = 0
sdownCmdToInt ShutdownSend    = 1
sdownCmdToInt ShutdownBoth    = 2

-- | Shut down one or both halves of the connection, depending on the
-- second argument to the function.  If the second argument is
-- 'ShutdownReceive', further receives are disallowed.  If it is
-- 'ShutdownSend', further sends are disallowed.  If it is
-- 'ShutdownBoth', further sends and receives are disallowed.
shutdown :: Socket -> ShutdownCmd -> IO ()
shutdown (MkSocket s _ _ _ _) stype = do
  throwSocketErrorIfMinus1Retry "shutdown" (c_shutdown s (sdownCmdToInt stype))
  return ()

-- -----------------------------------------------------------------------------

-- | Close the socket.  All future operations on the socket object
-- will fail.  The remote end will receive no more data (after queued
-- data is flushed).
sClose	 :: Socket -> IO ()
sClose (MkSocket s _ _ _ socketStatus) = do 
 modifyMVar_ socketStatus $ \ status ->
   case status of
     ConvertedToHandle ->
	 ioError (userError ("sClose: converted to a Handle, use hClose instead"))
     Closed ->
	 return status
     _ -> closeFdWith (close . fromIntegral) (fromIntegral s) >> return Closed

-- -----------------------------------------------------------------------------

sIsConnected :: Socket -> IO Bool
sIsConnected (MkSocket _ _ _ _ status) = do
    value <- readMVar status
    return (value == Connected)	

-- -----------------------------------------------------------------------------
-- Socket Predicates

sIsBound :: Socket -> IO Bool
sIsBound (MkSocket _ _ _ _ status) = do
    value <- readMVar status
    return (value == Bound)	

sIsListening :: Socket -> IO Bool
sIsListening (MkSocket _ _ _  _ status) = do
    value <- readMVar status
    return (value == Listening)	

sIsReadable  :: Socket -> IO Bool
sIsReadable (MkSocket _ _ _ _ status) = do
    value <- readMVar status
    return (value == Listening || value == Connected)

sIsWritable  :: Socket -> IO Bool
sIsWritable = sIsReadable -- sort of.

sIsAcceptable :: Socket -> IO Bool
#if defined(DOMAIN_SOCKET_SUPPORT)
sIsAcceptable (MkSocket _ AF_UNIX x _ status)
    | x == Stream || x == SeqPacket = do
        value <- readMVar status
        return (value == Connected || value == Bound || value == Listening)
sIsAcceptable (MkSocket _ AF_UNIX _ _ _) = return False
#endif
sIsAcceptable (MkSocket _ _ _ _ status) = do
    value <- readMVar status
    return (value == Connected || value == Listening)
    
-- -----------------------------------------------------------------------------
-- Internet address manipulation routines:

inet_addr :: String -> IO HostAddress
inet_addr ipstr = do
   withCString ipstr $ \str -> do
   had <- c_inet_addr str
   if had == -1
    then ioError (userError ("inet_addr: Malformed address: " ++ ipstr))
    else return had  -- network byte order

inet_ntoa :: HostAddress -> IO String
inet_ntoa haddr = do
  pstr <- c_inet_ntoa haddr
  peekCString pstr

-- | Turns a Socket into an 'Handle'. By default, the new handle is
-- unbuffered. Use 'System.IO.hSetBuffering' to change the buffering.
--
-- Note that since a 'Handle' is automatically closed by a finalizer
-- when it is no longer referenced, you should avoid doing any more
-- operations on the 'Socket' after calling 'socketToHandle'.  To
-- close the 'Socket' after 'socketToHandle', call 'System.IO.hClose'
-- on the 'Handle'.

#ifndef __PARALLEL_HASKELL__
socketToHandle :: Socket -> IOMode -> IO Handle
socketToHandle s@(MkSocket fd _ _ _ socketStatus) mode = do
 modifyMVar socketStatus $ \ status ->
    if status == ConvertedToHandle
	then ioError (userError ("socketToHandle: already a Handle"))
	else do
# if __GLASGOW_HASKELL__ >= 611
    h <- fdToHandle' (fromIntegral fd) (Just GHC.IO.Device.Stream) True (show s) mode True{-bin-}
# elif __GLASGOW_HASKELL__ >= 608
    h <- fdToHandle' (fromIntegral fd) (Just System.Posix.Internals.Stream) True (show s) mode True{-bin-}
# elif __GLASGOW_HASKELL__ && __GLASGOW_HASKELL__ < 608
    h <- openFd (fromIntegral fd) (Just System.Posix.Internals.Stream) True (show s) mode True{-bin-}
# elif defined(__HUGS__)
    h <- openFd (fromIntegral fd) True{-is a socket-} mode True{-bin-}
# endif
    return (ConvertedToHandle, h)
#else
socketToHandle (MkSocket s family stype protocol status) m =
  error "socketToHandle not implemented in a parallel setup"
#endif

-- | Pack a list of values into a bitmask.  The possible mappings from
-- value to bit-to-set are given as the first argument.  We assume
-- that each value can cause exactly one bit to be set; unpackBits will
-- break if this property is not true.

packBits :: (Eq a, Bits b) => [(a, b)] -> [a] -> b

packBits mapping xs = foldl' pack 0 mapping
    where pack acc (k, v) | k `elem` xs = acc .|. v
                          | otherwise   = acc

-- | Unpack a bitmask into a list of values.

unpackBits :: Bits b => [(a, b)] -> b -> [a]

-- Be permissive and ignore unknown bit values. At least on OS X,
-- getaddrinfo returns an ai_flags field with bits set that have no
-- entry in <netdb.h>.
unpackBits [] _    = []
unpackBits ((k,v):xs) r
    | r .&. v /= 0 = k : unpackBits xs (r .&. complement v)
    | otherwise    = unpackBits xs r

-----------------------------------------------------------------------------
-- Address and service lookups

#if defined(IPV6_SOCKET_SUPPORT)

-- | Flags that control the querying behaviour of 'getAddrInfo'.
data AddrInfoFlag
    = AI_ADDRCONFIG
    | AI_ALL
    | AI_CANONNAME
    | AI_NUMERICHOST
    | AI_NUMERICSERV
    | AI_PASSIVE
    | AI_V4MAPPED
    deriving (Eq, Read, Show, Typeable)

aiFlagMapping :: [(AddrInfoFlag, CInt)]

aiFlagMapping =
    [
#if HAVE_DECL_AI_ADDRCONFIG
     (AI_ADDRCONFIG, #const AI_ADDRCONFIG),
#else
     (AI_ADDRCONFIG, 0),
#endif
#if HAVE_DECL_AI_ALL
     (AI_ALL, #const AI_ALL),
#else
     (AI_ALL, 0),
#endif
     (AI_CANONNAME, #const AI_CANONNAME),
     (AI_NUMERICHOST, #const AI_NUMERICHOST),
#if HAVE_DECL_AI_NUMERICSERV
     (AI_NUMERICSERV, #const AI_NUMERICSERV),
#else
     (AI_NUMERICSERV, 0),
#endif
     (AI_PASSIVE, #const AI_PASSIVE),
#if HAVE_DECL_AI_V4MAPPED
     (AI_V4MAPPED, #const AI_V4MAPPED)
#else
     (AI_V4MAPPED, 0)
#endif
    ]

-- | Indicate whether the given 'AddrInfoFlag' will have any effect on
-- this system.
addrInfoFlagImplemented :: AddrInfoFlag -> Bool
addrInfoFlagImplemented f = packBits aiFlagMapping [f] /= 0

data AddrInfo =
    AddrInfo {
        addrFlags :: [AddrInfoFlag],
        addrFamily :: Family,
        addrSocketType :: SocketType,
        addrProtocol :: ProtocolNumber,
        addrAddress :: SockAddr,
        addrCanonName :: Maybe String
        }
    deriving (Eq, Show, Typeable)

instance Storable AddrInfo where
    sizeOf    _ = #const sizeof(struct addrinfo)
    alignment _ = alignment (undefined :: CInt)

    peek p = do
	ai_flags <- (#peek struct addrinfo, ai_flags) p
	ai_family <- (#peek struct addrinfo, ai_family) p
	ai_socktype <- (#peek struct addrinfo, ai_socktype) p
	ai_protocol <- (#peek struct addrinfo, ai_protocol) p
        ai_addr <- (#peek struct addrinfo, ai_addr) p >>= peekSockAddr
	ai_canonname_ptr <- (#peek struct addrinfo, ai_canonname) p

        ai_canonname <- if ai_canonname_ptr == nullPtr
                        then return Nothing
                        else liftM Just $ peekCString ai_canonname_ptr
                             
        return (AddrInfo
                {
                 addrFlags = unpackBits aiFlagMapping ai_flags,
                 addrFamily = unpackFamily ai_family,
                 addrSocketType = unpackSocketType ai_socktype,
                 addrProtocol = ai_protocol,
                 addrAddress = ai_addr,
                 addrCanonName = ai_canonname
                })

    poke p (AddrInfo flags family socketType protocol _ _) = do
        (#poke struct addrinfo, ai_flags) p (packBits aiFlagMapping flags)
        (#poke struct addrinfo, ai_family) p (packFamily family)
        (#poke struct addrinfo, ai_socktype) p (packSocketType socketType)
        (#poke struct addrinfo, ai_protocol) p protocol

        -- stuff below is probably not needed, but let's zero it for safety

        (#poke struct addrinfo, ai_addrlen) p (0::CSize)
        (#poke struct addrinfo, ai_addr) p nullPtr
        (#poke struct addrinfo, ai_canonname) p nullPtr
        (#poke struct addrinfo, ai_next) p nullPtr

data NameInfoFlag
    = NI_DGRAM
    | NI_NAMEREQD
    | NI_NOFQDN
    | NI_NUMERICHOST
    | NI_NUMERICSERV
    deriving (Eq, Read, Show, Typeable)

niFlagMapping :: [(NameInfoFlag, CInt)]

niFlagMapping = [(NI_DGRAM, #const NI_DGRAM),
                 (NI_NAMEREQD, #const NI_NAMEREQD),
                 (NI_NOFQDN, #const NI_NOFQDN),
                 (NI_NUMERICHOST, #const NI_NUMERICHOST),
                 (NI_NUMERICSERV, #const NI_NUMERICSERV)]

-- | Default hints for address lookup with 'getAddrInfo'.  The values
-- of the 'addrAddress' and 'addrCanonName' fields are 'undefined',
-- and are never inspected by 'getAddrInfo'.

defaultHints :: AddrInfo

defaultHints = AddrInfo {
                         addrFlags = [],
                         addrFamily = AF_UNSPEC,
                         addrSocketType = NoSocketType,
                         addrProtocol = defaultProtocol,
                         addrAddress = undefined,
                         addrCanonName = undefined
                        }

-- | Resolve a host or service name to one or more addresses.
-- The 'AddrInfo' values that this function returns contain 'SockAddr'
-- values that you can pass directly to 'connect' or
-- 'bindSocket'.
--
-- This function is protocol independent.  It can return both IPv4 and
-- IPv6 address information.
--
-- The 'AddrInfo' argument specifies the preferred query behaviour,
-- socket options, or protocol.  You can override these conveniently
-- using Haskell's record update syntax on 'defaultHints', for example
-- as follows:
--
-- @
--   myHints = defaultHints { addrFlags = [AI_ADDRCONFIG, AI_CANONNAME] }
-- @
--
-- Values for 'addrFlags' control query behaviour.  The supported
-- flags are as follows:
--
--   [@AI_PASSIVE@] If no 'HostName' value is provided, the network
--     address in each 'SockAddr'
--     will be left as a "wild card", i.e. as either 'iNADDR_ANY'
--     or 'iN6ADDR_ANY'.  This is useful for server applications that
--     will accept connections from any client.
--
--   [@AI_CANONNAME@] The 'addrCanonName' field of the first returned
--     'AddrInfo' will contain the "canonical name" of the host.
--
--   [@AI_NUMERICHOST@] The 'HostName' argument /must/ be a numeric
--     address in string form, and network name lookups will not be
--     attempted.
-- 
-- /Note/: Although the following flags are required by RFC 3493, they
-- may not have an effect on all platforms, because the underlying
-- network stack may not support them.  To see whether a flag from the
-- list below will have any effect, call 'addrInfoFlagImplemented'.
--
--   [@AI_NUMERICSERV@] The 'ServiceName' argument /must/ be a port
--     number in string form, and service name lookups will not be
--     attempted.
--
--   [@AI_ADDRCONFIG@] The list of returned 'AddrInfo' values will
--     only contain IPv4 addresses if the local system has at least
--     one IPv4 interface configured, and likewise for IPv6.
--
--   [@AI_V4MAPPED@] If an IPv6 lookup is performed, and no IPv6
--     addresses are found, IPv6-mapped IPv4 addresses will be
--     returned.
--
--   [@AI_ALL@] If 'AI_ALL' is specified, return all matching IPv6 and
--     IPv4 addresses.  Otherwise, this flag has no effect.
--     
-- You must provide a 'Just' value for at least one of the 'HostName'
-- or 'ServiceName' arguments.  'HostName' can be either a numeric
-- network address (dotted quad for IPv4, colon-separated hex for
-- IPv6) or a hostname.  In the latter case, its addresses will be
-- looked up unless 'AI_NUMERICHOST' is specified as a hint.  If you
-- do not provide a 'HostName' value /and/ do not set 'AI_PASSIVE' as
-- a hint, network addresses in the result will contain the address of
-- the loopback interface.
--
-- If the query fails, this function throws an IO exception instead of
-- returning an empty list.  Otherwise, it returns a non-empty list
-- of 'AddrInfo' values.
--
-- There are several reasons why a query might result in several
-- values.  For example, the queried-for host could be multihomed, or
-- the service might be available via several protocols.
--
-- Note: the order of arguments is slightly different to that defined
-- for @getaddrinfo@ in RFC 2553.  The 'AddrInfo' parameter comes first
-- to make partial application easier.
--
-- Example:
-- @
--   let hints = defaultHints { addrFlags = [AI_ADDRCONFIG, AI_CANONNAME] }
--   addrs <- getAddrInfo (Just hints) (Just "www.haskell.org") (Just "http")
--   let addr = head addrs
--   sock <- socket (addrFamily addr) (addrSocketType addr) (addrProtocol addr)
--   connect sock (addrAddress addr)
-- @

getAddrInfo :: Maybe AddrInfo -- ^ preferred socket type or protocol
            -> Maybe HostName -- ^ host name to look up
            -> Maybe ServiceName -- ^ service name to look up
            -> IO [AddrInfo] -- ^ resolved addresses, with "best" first

getAddrInfo hints node service =
  maybeWith withCString node $ \c_node ->
    maybeWith withCString service $ \c_service ->
      maybeWith with hints $ \c_hints ->
        alloca $ \ptr_ptr_addrs -> do
          ret <- c_getaddrinfo c_node c_service c_hints ptr_ptr_addrs
          case ret of
            0 -> do ptr_addrs <- peek ptr_ptr_addrs
                    ais <- followAddrInfo ptr_addrs
                    c_freeaddrinfo ptr_addrs
                    return ais
            _ -> do err <- gai_strerror ret
                    ioError (ioeSetErrorString
                             (mkIOError NoSuchThing "getAddrInfo" Nothing
                              Nothing) err)

followAddrInfo :: Ptr AddrInfo -> IO [AddrInfo]

followAddrInfo ptr_ai | ptr_ai == nullPtr = return []
                      | otherwise = do
    a <- peek ptr_ai
    as <- (#peek struct addrinfo, ai_next) ptr_ai >>= followAddrInfo
    return (a:as)

foreign import ccall safe "hsnet_getaddrinfo"
    c_getaddrinfo :: CString -> CString -> Ptr AddrInfo -> Ptr (Ptr AddrInfo)
                  -> IO CInt

foreign import ccall safe "hsnet_freeaddrinfo"
    c_freeaddrinfo :: Ptr AddrInfo -> IO ()

gai_strerror :: CInt -> IO String

#ifdef HAVE_GAI_STRERROR
gai_strerror n = c_gai_strerror n >>= peekCString

foreign import ccall safe "gai_strerror"
    c_gai_strerror :: CInt -> IO CString
#else
gai_strerror n = return ("error " ++ show n)
#endif

withCStringIf :: Bool -> Int -> (CSize -> CString -> IO a) -> IO a
withCStringIf False _ f = f 0 nullPtr
withCStringIf True n f = allocaBytes n (f (fromIntegral n))
                    
-- | Resolve an address to a host or service name.
-- This function is protocol independent.
--
-- The list of 'NameInfoFlag' values controls query behaviour.  The
-- supported flags are as follows:
--
--   [@NI_NOFQDN@] If a host is local, return only the
--     hostname part of the FQDN.
--
--   [@NI_NUMERICHOST@] The name of the host is not
--     looked up.  Instead, a numeric representation of the host's
--     address is returned.  For an IPv4 address, this will be a
--     dotted-quad string.  For IPv6, it will be colon-separated
--     hexadecimal.
--
--   [@NI_NUMERICSERV@] The name of the service is not
--     looked up.  Instead, a numeric representation of the
--     service is returned.
--
--   [@NI_NAMEREQD@] If the hostname cannot be looked up, an IO error
--     is thrown.
--
--   [@NI_DGRAM@] Resolve a datagram-based service name.  This is
--     required only for the few protocols that have different port
--     numbers for their datagram-based versions than for their
--     stream-based versions.
--
-- Hostname and service name lookups can be expensive.  You can
-- specify which lookups to perform via the two 'Bool' arguments.  If
-- one of these is 'False', the corresponding value in the returned
-- tuple will be 'Nothing', and no lookup will be performed.
--
-- If a host or service's name cannot be looked up, then the numeric
-- form of the address or service will be returned.
--
-- If the query fails, this function throws an IO exception.
--
-- Example:
-- @
--   (hostName, _) <- getNameInfo [] True False myAddress
-- @

getNameInfo :: [NameInfoFlag] -- ^ flags to control lookup behaviour
            -> Bool -- ^ whether to look up a hostname
            -> Bool -- ^ whether to look up a service name
            -> SockAddr -- ^ the address to look up
            -> IO (Maybe HostName, Maybe ServiceName)

getNameInfo flags doHost doService addr =
  withCStringIf doHost (#const NI_MAXHOST) $ \c_hostlen c_host ->
    withCStringIf doService (#const NI_MAXSERV) $ \c_servlen c_serv -> do
      withSockAddr addr $ \ptr_addr sz -> do
        ret <- c_getnameinfo ptr_addr (fromIntegral sz) c_host c_hostlen
                             c_serv c_servlen (packBits niFlagMapping flags)
        case ret of
          0 -> do
            let peekIf doIf c_val = if doIf
                                     then liftM Just $ peekCString c_val
                                     else return Nothing
            host <- peekIf doHost c_host
            serv <- peekIf doService c_serv
            return (host, serv)
          _ -> do err <- gai_strerror ret
                  ioError (ioeSetErrorString
                           (mkIOError NoSuchThing "getNameInfo" Nothing 
                            Nothing) err)

foreign import ccall safe "hsnet_getnameinfo"
    c_getnameinfo :: Ptr SockAddr -> CInt{-CSockLen???-} -> CString -> CSize -> CString
                  -> CSize -> CInt -> IO CInt
#endif

mkInvalidRecvArgError :: String -> IOError
mkInvalidRecvArgError loc = ioeSetErrorString (mkIOError
#ifdef __GLASGOW_HASKELL__
				    InvalidArgument
#else
				    IllegalOperation
#endif
                                    loc Nothing Nothing) "non-positive length"

mkEOFError :: String -> IOError
mkEOFError loc = ioeSetErrorString (mkIOError EOF loc Nothing Nothing) "end of file"

-- ---------------------------------------------------------------------------
-- foreign imports from the C library

foreign import ccall unsafe "my_inet_ntoa"
  c_inet_ntoa :: HostAddress -> IO (Ptr CChar)

foreign import CALLCONV unsafe "inet_addr"
  c_inet_addr :: Ptr CChar -> IO HostAddress

foreign import CALLCONV unsafe "shutdown"
  c_shutdown :: CInt -> CInt -> IO CInt 

close :: CInt -> IO ()
close fd = throwErrnoIfMinus1Retry_ "Network.Socket.close" $ c_close fd

#if !defined(WITH_WINSOCK)
foreign import ccall unsafe "close"
  c_close :: CInt -> IO CInt
#else
foreign import stdcall unsafe "closesocket"
  c_close :: CInt -> IO CInt
#endif

foreign import CALLCONV unsafe "socket"
  c_socket :: CInt -> CInt -> CInt -> IO CInt
foreign import CALLCONV unsafe "bind"
  c_bind :: CInt -> Ptr SockAddr -> CInt{-CSockLen???-} -> IO CInt
foreign import CALLCONV unsafe "connect"
  c_connect :: CInt -> Ptr SockAddr -> CInt{-CSockLen???-} -> IO CInt
foreign import CALLCONV unsafe "accept"
  c_accept :: CInt -> Ptr SockAddr -> Ptr CInt{-CSockLen???-} -> IO CInt
foreign import CALLCONV safe "accept"
  c_accept_safe :: CInt -> Ptr SockAddr -> Ptr CInt{-CSockLen???-} -> IO CInt
foreign import CALLCONV unsafe "listen"
  c_listen :: CInt -> CInt -> IO CInt

#ifdef __GLASGOW_HASKELL__
foreign import ccall "rtsSupportsBoundThreads" threaded :: Bool
#endif

foreign import CALLCONV unsafe "send"
  c_send :: CInt -> Ptr a -> CSize -> CInt -> IO CInt
foreign import CALLCONV SAFE_ON_WIN "sendto"
  c_sendto :: CInt -> Ptr a -> CSize -> CInt -> Ptr SockAddr -> CInt -> IO CInt
foreign import CALLCONV unsafe "recv"
  c_recv :: CInt -> Ptr CChar -> CSize -> CInt -> IO CInt
foreign import CALLCONV SAFE_ON_WIN "recvfrom"
  c_recvfrom :: CInt -> Ptr a -> CSize -> CInt -> Ptr SockAddr -> Ptr CInt -> IO CInt
foreign import CALLCONV unsafe "getpeername"
  c_getpeername :: CInt -> Ptr SockAddr -> Ptr CInt -> IO CInt
foreign import CALLCONV unsafe "getsockname"
  c_getsockname :: CInt -> Ptr SockAddr -> Ptr CInt -> IO CInt

foreign import CALLCONV unsafe "getsockopt"
  c_getsockopt :: CInt -> CInt -> CInt -> Ptr CInt -> Ptr CInt -> IO CInt
foreign import CALLCONV unsafe "setsockopt"
  c_setsockopt :: CInt -> CInt -> CInt -> Ptr CInt -> CInt -> IO CInt<|MERGE_RESOLUTION|>--- conflicted
+++ resolved
@@ -912,15 +912,10 @@
 #ifdef SO_USELOOPBACK
     | UseLoopBack   {- SO_USELOOPBACK -}
 #endif
-<<<<<<< HEAD
-    deriving Typeable
-=======
 #ifdef HAVE_DECL_IPV6_V6ONLY
     | IPv6Only      {- IPV6_V6ONLY -}
 #endif
-
-INSTANCE_TYPEABLE0(SocketOption,socketOptionTc,"SocketOption")
->>>>>>> 58d6052e
+    deriving Typeable
 
 socketOptLevel :: SocketOption -> CInt
 socketOptLevel so = 
